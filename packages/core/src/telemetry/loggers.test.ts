--- conflicted
+++ resolved
@@ -4,7 +4,6 @@
  * SPDX-License-Identifier: Apache-2.0
  */
 
-<<<<<<< HEAD
 import {
   AuthType,
   CompletedToolCall,
@@ -15,10 +14,6 @@
   ToolConfirmationOutcome,
   ToolRegistry,
 } from '../index.js';
-=======
-import { ToolConfirmationOutcome } from '../tools/tools.js';
-import { AuthType } from '../core/contentGenerator.js';
->>>>>>> a5745194
 import { logs } from '@opentelemetry/api-logs';
 import { SemanticAttributes } from '@opentelemetry/semantic-conventions';
 import { Config } from '../config/config.js';
@@ -35,11 +30,6 @@
   logCliConfiguration,
   logUserPrompt,
   logToolCall,
-<<<<<<< HEAD
-=======
-  ToolCallDecision,
-  getFinalUsageMetadata,
->>>>>>> a5745194
 } from './loggers.js';
 import {
   ApiRequestEvent,
@@ -52,11 +42,7 @@
 import * as metrics from './metrics.js';
 import * as sdk from './sdk.js';
 import { vi, describe, beforeEach, it, expect } from 'vitest';
-<<<<<<< HEAD
 import { GenerateContentResponseUsageMetadata } from '@google/genai';
-=======
-import { GenerateContentResponse } from '@google/genai';
->>>>>>> a5745194
 
 describe('loggers', () => {
   const mockLogger = {
